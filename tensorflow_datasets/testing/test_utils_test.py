# coding=utf-8
# Copyright 2020 The TensorFlow Datasets Authors.
#
# Licensed under the Apache License, Version 2.0 (the "License");
# you may not use this file except in compliance with the License.
# You may obtain a copy of the License at
#
#     http://www.apache.org/licenses/LICENSE-2.0
#
# Unless required by applicable law or agreed to in writing, software
# distributed under the License is distributed on an "AS IS" BASIS,
# WITHOUT WARRANTIES OR CONDITIONS OF ANY KIND, either express or implied.
# See the License for the specific language governing permissions and
# limitations under the License.

# Lint as: python3
"""Tests for tensorflow_datasets.core.test_utils."""

<<<<<<< HEAD
from __future__ import absolute_import
from __future__ import division
from __future__ import print_function

import sys

=======
>>>>>>> 6a5154f7
import tensorflow.compat.v2 as tf

from tensorflow_datasets.testing import test_case
from tensorflow_datasets.testing import test_utils

tf.enable_v2_behavior()


class RunInGraphAndEagerTest(test_case.TestCase):

  def test_run_in_graph_and_eager_modes(self):
    l = []
    def inc(self, with_brackets):
      del self  # self argument is required by run_in_graph_and_eager_modes.
      mode = 'eager' if tf.executing_eagerly() else 'graph'
      with_brackets = 'with_brackets' if with_brackets else 'without_brackets'
      l.append((with_brackets, mode))

    f = test_utils.run_in_graph_and_eager_modes(inc)
    f(self, with_brackets=False)
    f = test_utils.run_in_graph_and_eager_modes()(inc)
    f(self, with_brackets=True)

    self.assertEqual(len(l), 4)
    self.assertEqual(set(l), {
        ('with_brackets', 'graph'),
        ('with_brackets', 'eager'),
        ('without_brackets', 'graph'),
        ('without_brackets', 'eager'),
    })

  def test_run_in_graph_and_eager_modes_setup_in_same_mode(self):
    modes = []
    mode_name = lambda: 'eager' if tf.executing_eagerly() else 'graph'

    class ExampleTest(test_case.TestCase):

      def runTest(self):
        pass

      def setUp(self):
        super(ExampleTest, self).setUp()
        modes.append('setup_' + mode_name())

      @test_utils.run_in_graph_and_eager_modes
      def testBody(self):
        modes.append('run_' + mode_name())

    e = ExampleTest()
    e.setUp()
    e.testBody()

    self.assertEqual(modes[0:2], ['setup_eager', 'run_eager'])
    self.assertEqual(modes[2:], ['setup_graph', 'run_graph'])

  def test_mock_fs(self):
    if sys.version_info.major < 3:  # Disable test on Python2
      return

    fs = test_utils.MockFs()
    with fs.mock():
      fs.add_file('/path/to/file1', 'Content of file 1')
      fs.add_file('/path/file.txt', 'Content of file.txt')

      # Test `tf.io.gfile.exists`
      self.assertTrue(tf.io.gfile.exists('/path/to/file1'))
      self.assertFalse(tf.io.gfile.exists('/path/to/file1_nonexisting'))

      # Test `tf.io.gfile.GFile` (write and read mode)
      with tf.io.gfile.GFile('/path/to/file2', 'w') as f:
        f.write('Content of file 2 (old)')
      self.assertEqual(fs.files['/path/to/file2'], 'Content of file 2 (old)')
      with tf.io.gfile.GFile('/path/to/file2', 'w') as f:
        f.write('Content of file 2 (new)')
      self.assertEqual(fs.files['/path/to/file2'], 'Content of file 2 (new)')
      with tf.io.gfile.GFile('/path/to/file2', 'r') as f:
        self.assertEqual(f.read(), 'Content of file 2 (new)')

      # Test `tf.io.gfile.rename`
      self.assertEqual(fs.files['/path/to/file1'], 'Content of file 1')
      tf.io.gfile.rename('/path/to/file1', '/path/to/file1_moved')
      self.assertNotIn('/path/to/file1', fs.files)
      self.assertEqual(fs.files['/path/to/file1_moved'], 'Content of file 1')

      # Test `tf.io.gfile.listdir`
      self.assertCountEqual(
          tf.io.gfile.listdir('/path/to'), tf.io.gfile.listdir('/path/to/'))
      self.assertCountEqual(
          tf.io.gfile.listdir('/path/to'), ['file1_moved', 'file2'])
      self.assertCountEqual(tf.io.gfile.listdir('/path'), ['file.txt', 'to'])

      # Test `MockFs.files`
      self.assertEqual(fs.files, {
          '/path/to/file2': 'Content of file 2 (new)',
          '/path/to/file1_moved': 'Content of file 1',
          '/path/file.txt': 'Content of file.txt',
      })

if __name__ == '__main__':
  test_utils.test_main()<|MERGE_RESOLUTION|>--- conflicted
+++ resolved
@@ -16,15 +16,8 @@
 # Lint as: python3
 """Tests for tensorflow_datasets.core.test_utils."""
 
-<<<<<<< HEAD
-from __future__ import absolute_import
-from __future__ import division
-from __future__ import print_function
-
 import sys
 
-=======
->>>>>>> 6a5154f7
 import tensorflow.compat.v2 as tf
 
 from tensorflow_datasets.testing import test_case
